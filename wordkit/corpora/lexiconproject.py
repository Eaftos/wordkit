"""Readers for lexicon project corpora."""
import os
from .base import Reader


ALLOWED_LANGUAGES = ("eng-uk", "eng-us", "fra", "nld", "chi", "kor")
LANG_SEP = {"eng-uk": "\t", "nld": "\t", "eng-us": ","}
language2field = {"nld": {"orthography": "spelling"},
                  "eng-uk": {"orthography": "spelling"},
                  "eng-us": {"orthography": "Word", "rt": "I_Mean_RT"},
                  "fra": {"orthography": "item"},
                  "chi": {"orthography": "Character", "rt": "RT"},
                  "kor": {"orthography": "Stimuli",
                          "frequency": "Freq",
                          "lexicality": "Lexicality",
                          "rt": "Stim_RT_M"}}
AUTO_LANGUAGE = {"french lexicon project words.xls": "fra",
                 "blp-items.txt": "eng-uk",
                 "dlp_items.txt": "nld",
                 "elp-items.csv": "eng-us",
                 "Chinese Lexicon Project Sze et al.xlsx": "chi",
                 "klp_ld_item_ver.1.0.xlsx": "kor"}


class LexiconProject(Reader):
    """
    Lexicon projects are a set of corpora which contain Reaction Time
    measurements for large sets of words.

    All lexicon projects can be found here:
    http://crr.ugent.be/programs-data/lexicon-projects

    If you use a lexicon project, please cite the appropriate paper.

    Parameters
    ----------
    path : string
        The path to the corpus this reader has to read.
    fields : iterable
        An iterable of strings containing the fields this reader has
        to read from the corpus.
    language : string
        The language of the corpus.

    Example
    -------
    >>> from string import ascii_lowercase
    >>> def freq_alpha(x):
    >>>     a = set(x['orthography']) - set(ascii_lowercase)
    >>>     b = x['frequency'] > 10
    >>>     return (not a) and b
    >>>
    >>> r = Reader("/path/",
    >>>            ("orthography", "frequency"),
    >>>            "eng")
    >>> words = r.transform(filter_function=freq_alpha)

    """
    def __init__(self,
                 path,
<<<<<<< HEAD
                 fields=("orthography", "rt"),
                 language=None,
                 duplicates="max"):
=======
                 fields=("orthography", "frequency", "rt"),
                 language=None):
>>>>>>> 93774536
        """Initialize the reader."""
        if language is None:
            try:
                language = AUTO_LANGUAGE[os.path.split(path)[1].lower()]
            except KeyError:
                raise ValueError("You passed None to language, but we failed "
                                 "to determine the language automatically.")
        else:
            try:
                if AUTO_LANGUAGE[os.path.split(path)[1]] != language:
                    raise ValueError("Your language is {}, but your filename "
                                     "belongs to another language."
                                     "".format(language))
            except KeyError:
                pass
        if language not in language2field:
            langs = set(language2field.keys())
            raise ValueError("Your language {}, was not in the set of "
                             "allowed languages: {}".format(language,
                                                            langs))
        super().__init__(path,
                         fields,
                         language2field[language],
                         language,
                         duplicates=duplicates,
                         sep=LANG_SEP.get(language, None))<|MERGE_RESOLUTION|>--- conflicted
+++ resolved
@@ -58,14 +58,9 @@
     """
     def __init__(self,
                  path,
-<<<<<<< HEAD
                  fields=("orthography", "rt"),
                  language=None,
                  duplicates="max"):
-=======
-                 fields=("orthography", "frequency", "rt"),
-                 language=None):
->>>>>>> 93774536
         """Initialize the reader."""
         if language is None:
             try:
